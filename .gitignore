.DS_Store

# Virtual environment directory
venv/

# Cache directories and byte-code files
*.py[cod]
__pycache__/
.pytest_cache/
.ipynb_checkpoints

# Environment variables
.env

# Distribution directories and files
dist/
build/
*.egg-info
*.spec

# Static files collected with "manage.py collectstatic"
static/
staticfiles/

# JS modules
node_modules/

# Uploaded files
media/*
!media/.gitkeep

# Development database
db.sqlite3

# Editor directories and files
.idea
.vscode
.vs

# Coverage reports
htmlcov

# Other
*.pem
*.log
**.pkl
docs/build/
docs/source/_*/
<<<<<<< HEAD

# Other calculations for the project
param_test.xlsx
params_calculation.ipynb
=======
logs/*
>>>>>>> 3a2140c8
<|MERGE_RESOLUTION|>--- conflicted
+++ resolved
@@ -46,11 +46,9 @@
 **.pkl
 docs/build/
 docs/source/_*/
-<<<<<<< HEAD
+logs/*
 
 # Other calculations for the project
 param_test.xlsx
 params_calculation.ipynb
-=======
-logs/*
->>>>>>> 3a2140c8
+
